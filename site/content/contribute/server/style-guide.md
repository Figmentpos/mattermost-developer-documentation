---
title: "Go Style Guide"
date: 2021-01-12T16:00:00+0530
weight: 3
subsection: Server
---

Go is a more opinionated language than many others when it comes to coding style. The compiler enforces some basic stylistic elements, such as the removal of unused variables and imports. Many others are enforced by the `gofmt` tool, such as usage of white-space, semicolons, indentation, and alignment. The `gofmt` tool is run over all code in the Mattermost Server CI pipeline. Any code which is not consistent with the formatting enforced by `gofmt` will not be accepted into the repository.

Despite this, there are still many areas of coding style which are not dictated by these tools. Rather than reinventing the wheel, we are adopting [Effective Go](https://golang.org/doc/effective_go.html) as a basis for our style guide. On top of that, we also follow the guidelines laid out by the Go project at [CodeReviewComments](https://github.com/golang/go/wiki/CodeReviewComments).

However, at present, some of the guidelines from these sources come into conflict with existing patterns that are present in our codebase which cannot immediately be corrected due to the need to maintain backward compatibility.

This document, which should be read in conjunction with [Effective Go](https://golang.org/doc/effective_go.html) and [CodeReviewComments](https://github.com/golang/go/wiki/CodeReviewComments), outlines the small number of exceptions we make to maintain backward compatibility, as well as a number of additional stylistic rules we have adopted on top of those external recommendations.

### Model package

The `model` package is our public API which is consumed by many plugins and third-party integrations. The need to maintain backward compatibility for these external users of the `model` package prevents us from immediately bringing it into compliance with some of the rules outlined in this document.

In order to avoid delaying the adoption of these rules in the wider codebase, we have chosen to temporarily exempt only the `model` package from certain rules (indicated below). However, outside of the `model` package, these rules should be followed in all new or modified code.

### Application of guidelines

In addition to the specific exceptions made for backward compatibility in the `model` package, all new commits should also follow the rules as outlined in this and the linked documents, for both new and modified code.

This does not, however, mean that a developer is *required* to fix any surrounding code that contravenes the rules in the style guide. It's encouraged to keep fixing things as you go, but it is not compulsory to do so. Reviewers should refrain from asking for stylistic changes in surrounding code if the submitter has not included them in their pull request.

## Guidelines

### Functional

#### Default to sync instead of async

Always prefer synchronous functions by default. Async calls are hard to get right. They have no control over goroutine lifetimes and introduce data races. If you think something needs to be asynchronous, measure it and prove it. Ask these questions:

- Does it improve performance? If so, by how much?
- What’s the tradeoff of the happy path vs. slow path?
- How do I propagate errors?
- What about back-pressure?
- What should be my concurrency model?

Do not create one-off goroutines without knowing when/how they exit. They cause problems that are hard to debug, and can often cause performance degradation rather than an improvement. Have a look at:

- https://github.com/golang/go/wiki/CodeReviewComments#goroutine-lifetimes
- https://github.com/golang/go/wiki/CodeReviewComments#synchronous-functions

#### Pointers to slices

Do not use pointers to slices. Slices are already reference types which point to an underlying array. If you want a function to modify a slice, then return that slice from the function, rather than passing a pointer.

This rule is not yet fully applied to the `model` package due to backward compatibility requirements.

#### Avoid creating more ToJSON methods

Do not create new `ToJSON` methods for model structs. Instead, just use `json.Marshal` at the call site. This has two major benefits:

- It avoids bugs due to the suppression of the JSON error which happens with `ToJSON` methods (we've had a number of bugs caused by this).
- It's a common pattern to pass the output to something (like a network call) which accepts a byte-slice, leading to a double conversion from byte-slice to string to a byte-slice again if `ToJSON` methods are used.

#### [Interfaces](https://github.com/golang/go/wiki/CodeReviewComments#interfaces)

- Return structs, accept interfaces.
- Interface names should end with “-er”. This is not a strict rule. Just a guideline which indicates the fact that interface functionalities are designed around the concept of “doing” something.
- Try not to define interfaces on the implementer side of an API "for mocking"; instead, design the API so that it can be tested using the public API of the real implementation.

As an example, if you're trying to integrate with a third-party service, it's tempting to create an interface and use that in the code so that it can be easily mocked in the test. This is an anti-pattern and masks real bugs. Instead, you should try to use the real implementation via a docker container or if that's not feasible, mock the network response coming from the external process.

Another common pattern is to preemptively declare the interface in the source package itself, so that the consumer can just directly import the interface. Instead, try to declare the interface in the package which is going to consume the functionality. Often, different packages have non-overlapping set of functionalities to consume. If you do find several consumers of the package, remember that interfaces can be composed. So define small chunks of functionalities in different interfaces, and let consumers compose them as needed. Take a look at the set of interfaces in the [io](https://golang.org/pkg/io/) package.

These are just guidelines and not strict rules. Understand your use case and apply them appropriately.

### Stylistic

#### [CamelCase variables/constants](https://github.com/golang/go/wiki/CodeReviewComments#mixed-caps)

We use CamelCase names like WebsocketEventPostEdited, not WEBSOCKET_EVENT_POST_EDITED.

This rule is not yet fully applied to the `model` package due to backward compatibility requirements.

#### Empty string check

Use `foo == ""` to check for empty strings, not `len(foo) == 0`.

#### [Reduce indentation](https://github.com/golang/go/wiki/CodeReviewComments#indent-error-flow)

If there are multiple return statements in an if-else statement, remove the else block and outdent it.

This is an example from `mlog/human/parser.go`:

```go
// Look for an initial "{"
if token, err := dec.Token(); err != nil {
	return result, err
} else {
	d, ok := token.(json.Delim)
	if !ok || d != '{' {
		return result, fmt.Errorf("input is not a JSON object, found: %v", token)
	}
}
```

This can be simplified to:

```go
// Look for an initial "{"
if token, err := dec.Token(); err != nil {
	return result, err
}
d, ok := token.(json.Delim)
if !ok || d != '{' {
	return result, fmt.Errorf("input is not a JSON object, found: %v", token)
}
```

#### [Initialisms](https://github.com/golang/go/wiki/CodeReviewComments#initialisms)

Use `userID` rather than `userId`. Same for abbreviations; `HTTP` is preferred over `Http` or `http`.

This rule is not yet fully applied to the `model` package due to backward compatibility requirements.

#### [Receiver Names](https://github.com/golang/go/wiki/CodeReviewComments#receiver-names)

The name of a method's receiver should be a reflection of its identity; often a one or two letter abbreviation of its type suffices (such as "c" or "cl" for "Client"). Don't use generic names such as "me", "this", or "self" identifiers typical of object-oriented languages that give the variable a special meaning.

## Proposing a new rule

To propose a new rule, follow the process below:

<<<<<<< HEAD
The above was just a short list of existing issues in the repo which should be rectified. In general, the broad list of rules are already available at [Effective Go](https://golang.org/doc/effective_go.html) and [CodeReviewComments](https://github.com/golang/go/wiki/CodeReviewComments.). They should be referred to whenever doing a code review.

### Log levels

The purpose of logging is to provide observability - it enables the application communicate back to the administrator about what is happening. To communicate effectively logs should be meaningful and concise. To achieve this, log lines should conform to one of the definitions below:

**Critical:** This represents the most urgent situations for the service to work properly and it is unable to meet even the minimum requirements. When a critical thing happens it is expected that the service will stop.

**Error:** This indicates that something important happened to the system, but it does not cause loss of service. The administrator should investigate the incident. Hence it should provide enough information to start an investigation. An error can be a loss of service for a single user or something affecting a part of the application but does not break the service entirely.

**Warn:** Something unexpected has happened, but the server is able to continue operating and it has not suffered any loss of function. A possible investigation should be carried out at some point but is not urgent. This level of messages should be as detailed as possible since warnings are quite a gray area and we want to be more clear about logs.

**Info:** These logs correspond to normal application behavior even if it results in an error for the end user. These are not critical as they are normal operations, but they provide useful information about what is going on. For example, information about services stopping and starting may be relevant to administrators.

**Debug:** These messages contain enough diagnostic information to be used for effective debugging.
=======
- Add it to the agenda in the [Server](https://community.mattermost.com/core/channels/developers-server) Guild meeting, and propose it.
- If it gets accepted, create a go-vet rule (if possible), or a golangci-lint rule to prevent new regressions from creeping in.
- Fix all existing issues.
- Add it to this guide.
>>>>>>> bf5532c9
<|MERGE_RESOLUTION|>--- conflicted
+++ resolved
@@ -122,13 +122,6 @@
 
 The name of a method's receiver should be a reflection of its identity; often a one or two letter abbreviation of its type suffices (such as "c" or "cl" for "Client"). Don't use generic names such as "me", "this", or "self" identifiers typical of object-oriented languages that give the variable a special meaning.
 
-## Proposing a new rule
-
-To propose a new rule, follow the process below:
-
-<<<<<<< HEAD
-The above was just a short list of existing issues in the repo which should be rectified. In general, the broad list of rules are already available at [Effective Go](https://golang.org/doc/effective_go.html) and [CodeReviewComments](https://github.com/golang/go/wiki/CodeReviewComments.). They should be referred to whenever doing a code review.
-
 ### Log levels
 
 The purpose of logging is to provide observability - it enables the application communicate back to the administrator about what is happening. To communicate effectively logs should be meaningful and concise. To achieve this, log lines should conform to one of the definitions below:
@@ -142,9 +135,12 @@
 **Info:** These logs correspond to normal application behavior even if it results in an error for the end user. These are not critical as they are normal operations, but they provide useful information about what is going on. For example, information about services stopping and starting may be relevant to administrators.
 
 **Debug:** These messages contain enough diagnostic information to be used for effective debugging.
-=======
+
+## Proposing a new rule
+
+To propose a new rule, follow the process below:
+
 - Add it to the agenda in the [Server](https://community.mattermost.com/core/channels/developers-server) Guild meeting, and propose it.
 - If it gets accepted, create a go-vet rule (if possible), or a golangci-lint rule to prevent new regressions from creeping in.
 - Fix all existing issues.
-- Add it to this guide.
->>>>>>> bf5532c9
+- Add it to this guide.